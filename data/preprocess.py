# data/preprocess.py
import os
import argparse
import json
from pathlib import Path
from tqdm import tqdm
from data.datasets.utils import create_speaker_mapping, load_metadata
from data.datasets.tts_dataset import TTSDataset
from utils import AudioProcessor
import numpy as np

def preprocess_dataset(data_root: str, output_dir: str, audio_processor):
    # Preprocess TTS dataset and save processed files
    os.makedirs(output_dir, exist_ok=True)
    
    # Create speaker mapping
    speaker_mapping = create_speaker_mapping(data_root)
    with open(os.path.join(output_dir, 'speakers.json'), 'w') as f:
        json.dump(speaker_mapping, f)
    
    # Process metadata
    metadata_path = os.path.join(data_root, 'metadata.csv')
    if not os.path.exists(metadata_path):
        raise FileNotFoundError(f"Metadata file not found at {metadata_path}")
    
    metadata = load_metadata(metadata_path)
    
    # Create output directories
    mel_dir = os.path.join(output_dir, 'mels')
    wav_dir = os.path.join(output_dir, 'wavs')
    os.makedirs(mel_dir, exist_ok=True)
    os.makedirs(wav_dir, exist_ok=True)
    
    # Process each audio file
    processed_metadata = []
<<<<<<< HEAD
    for item in tqdm(metadata, desc="Processing dataset"):
        wav_path = os.path.join(data_root, item['wav_path'])
        if not os.path.exists(wav_path):
=======
    skipped_count = 0

    # process each audio entry
    for idx, item in enumerate(tqdm(metadata, desc="Processing dataset")):
        try:
            wav_path = os.path.join(data_root, item['wav_path'])
            if not os.path.isfile(wav_path):
                logger.warning(f"Missing wav file at {wav_path}, skipping entry {idx}")
                skipped_count += 1
                continue

            # Load audio
            wav = audio_processor.load_wav(wav_path)
            if wav is None or len(wav) == 0:
                logger.warning(f"Empty or corrupted audio file at {wav_path}, skipping entry {idx}")
                skipped_count += 1
                continue

            # Generate mel spectrogram
            mel = audio_processor.melspectrogram(wav)
            if mel is None or mel.size == 0:
                logger.warning(f"Failed to generate mel for {wav_path}, skipping entry {idx}")
                skipped_count += 1
                continue

            base_name = os.path.splitext(os.path.basename(wav_path))[0]
            mel_path = os.path.join(mel_dir, base_name + '.npy')
            wav_path_out = os.path.join(wav_dir, base_name + '.wav')

            # Save mel and wav
            np.save(mel_path, mel)
            audio_processor.save_wav(wav, wav_path_out)

            processed_metadata.append({
                'mel_path': mel_path,
                'wav_path': wav_path_out,
                'text': item['text'],
                'speaker': item['speaker']
            })
        except Exception as e:
            logger.error(f"Error processing entry {idx} ({item.get('wav_path', 'unknown')}): {e}")
            skipped_count += 1
            if skipped_count > 10:
                logger.error("Too many errors encountered, stopping processing.")
                break
>>>>>>> ae327fe7
            continue
        
        # Load and process audio
        wav = audio_processor.load_wav(wav_path)
        mel = audio_processor.melspectrogram(wav)
        
        # Save processed files
        base_name = os.path.splitext(os.path.basename(wav_path))[0]
        mel_path = os.path.join(mel_dir, base_name + '.npy')
        wav_path_out = os.path.join(wav_dir, base_name + '.wav')
        
        np.save(mel_path, mel)
        audio_processor.save_wav(wav, wav_path_out)
        
        # Update metadata
        processed_metadata.append({
            'mel_path': mel_path,
            'wav_path': wav_path_out,
            'text': item['text'],
            'speaker': item['speaker']
        })
    
    # Save processed metadata
    with open(os.path.join(output_dir, 'metadata_processed.csv'), 'w') as f:
        for item in processed_metadata:
            f.write(f"{item['mel_path']}|{item['text']}|{item['speaker']}\n")

if __name__ == '__main__':
    parser = argparse.ArgumentParser()
    parser.add_argument('--data_root', type=str, required=True, 
                       help='Root directory of raw dataset')
    parser.add_argument('--output_dir', type=str, required=True,
                       help='Directory to save processed data')
    parser.add_argument('--sample_rate', type=int, default=22050,
                       help='Target sample rate')
    parser.add_argument('--n_fft', type=int, default=1024,
                       help='FFT window size')
    parser.add_argument('--hop_length', type=int, default=256,
                       help='Hop length for STFT')
    args = parser.parse_args()
    
    
    ap = AudioProcessor(
        sample_rate=args.sample_rate,
        n_fft=args.n_fft,
        hop_length=args.hop_length
    )
    
    preprocess_dataset(args.data_root, args.output_dir, ap)<|MERGE_RESOLUTION|>--- conflicted
+++ resolved
@@ -33,11 +33,6 @@
     
     # Process each audio file
     processed_metadata = []
-<<<<<<< HEAD
-    for item in tqdm(metadata, desc="Processing dataset"):
-        wav_path = os.path.join(data_root, item['wav_path'])
-        if not os.path.exists(wav_path):
-=======
     skipped_count = 0
 
     # process each audio entry
@@ -83,33 +78,23 @@
             if skipped_count > 10:
                 logger.error("Too many errors encountered, stopping processing.")
                 break
->>>>>>> ae327fe7
             continue
-        
-        # Load and process audio
-        wav = audio_processor.load_wav(wav_path)
-        mel = audio_processor.melspectrogram(wav)
-        
-        # Save processed files
-        base_name = os.path.splitext(os.path.basename(wav_path))[0]
-        mel_path = os.path.join(mel_dir, base_name + '.npy')
-        wav_path_out = os.path.join(wav_dir, base_name + '.wav')
-        
-        np.save(mel_path, mel)
-        audio_processor.save_wav(wav, wav_path_out)
-        
-        # Update metadata
-        processed_metadata.append({
-            'mel_path': mel_path,
-            'wav_path': wav_path_out,
-            'text': item['text'],
-            'speaker': item['speaker']
-        })
-    
-    # Save processed metadata
-    with open(os.path.join(output_dir, 'metadata_processed.csv'), 'w') as f:
-        for item in processed_metadata:
-            f.write(f"{item['mel_path']}|{item['text']}|{item['speaker']}\n")
+
+    if not processed_metadata:
+        raise RuntimeError("No valid audio files were processed. Check your dataset and preprocessing parameters.")
+
+    # Save processed metadata CSV
+    processed_metadata_path = os.path.join(output_dir, 'metadata_processed.csv')
+    try:
+        with open(processed_metadata_path, 'w') as f:
+            for item in processed_metadata:
+                f.write(f"{item['mel_path']}|{item['text']}|{item['speaker']}\n")
+        logger.info(f"Saved processed metadata to {processed_metadata_path}")
+    except Exception as e:
+        logger.error(f"Failed to save processed metadata CSV: {e}")
+        raise
+
+    logger.info(f"Preprocessing completed. {len(processed_metadata)} files processed, {skipped_count} files skipped.")
 
 if __name__ == '__main__':
     parser = argparse.ArgumentParser()
